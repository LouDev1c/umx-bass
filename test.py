import torch
import numpy as np
import argparse
import soundfile as sf
import norbert
import json
from pathlib import Path
import scipy.signal
import resampy
import model
import utils

eps = np.finfo(np.float32).eps

device = torch.device("cuda" if torch.cuda.is_available() else "cpu")


def load_models(directory, targets):
    models = {}
    params = {}
    for target_dir in Path(directory).iterdir():
        if target_dir.is_dir():
            if targets is None or target_dir.stem in targets:
                with open(Path(target_dir, 'output.json'), 'r') as stream:
                    results = json.load(stream)

                state = torch.load(
                    Path(target_dir, target_dir.stem + '.pth.tar'),
                    map_location=device
                )['state_dict']

                max_bin = utils.bandwidth_to_max_bin(
                    state['sample_rate'],
                    results['args']['nfft'],
                    results['args']['bandwidth']
                )

                unmix = model.OpenUnmix(
                    n_fft=results['args']['nfft'],
                    n_hop=results['args']['nhop'],
                    nb_channels=results['args']['nb_channels'],
                    hidden_size=results['args']['hidden_size'],
                    max_bin=max_bin
                )

                unmix.load_state_dict(state)
                unmix.stft.center = True
                # set model into evaluation mode
                unmix.eval()
                unmix.to(device)
                models[target_dir.stem] = unmix
                params[target_dir.stem] = results
                print("%s model loaded." % target_dir.stem)
    return models, params


def istft(X, rate=44100, n_fft=4096, n_hopsize=1024):
    t, audio = scipy.signal.istft(
        X / (n_fft / 2),
        rate,
        nperseg=n_fft,
        noverlap=n_fft - n_hopsize,
        boundary=True
    )
    return audio


def separate_chunked(audio, models, params, niter=0, softmask=0, alpha=1,
                     final_smoothing=0):
    import torch.nn.functional as F
    import model
    # for now only check the first model, as they are assumed to be the same
    nb_sources = len(models)
    # get the first model
    st_model = models[list(models.keys())[0]]

    rate = st_model.sample_rate
    seq_dur = params[list(params.keys())[0]]['args']['seq_dur']
    seq_len = int(seq_dur * rate)
    # correct sequence length to multiple of n_fft
    # seq_len -= seq_len % st_model.stft.n_fft
    seq_len = int(
        (seq_len - int(st_model.stft.n_fft // 2)) // st_model.stft.n_hop
    )
    # compute STFT of mixture
    audio = torch.tensor(audio.T).float()
    # audio_torch = torch.tensor(audio.T[None, ...]).float()
    # get complex STFT from torch
    X = st_model.stft(audio[None, ...])
    # precompute mixture spectrogram
    M = st_model.spec(X)

    paddings = (0, seq_len - (M.shape[0] % seq_len))
    # apply padding at the end of file
    M = F.pad(
        M.permute(3, 2, 1, 0), paddings, "constant", 0).permute(3, 2, 1, 0
    )
    M_unfolded = M.unfold(0, seq_len, seq_len)[:, 0, ...]
    # permute to input shape (nb_frames, nb_samples, nb_channels, nb_bins)
    M_unfolded = M_unfolded.permute(3, 0, 1, 2)
    X = X.detach().numpy()[0]
    # convert to complex numpy type
    X = X[..., 0] + X[..., 1]*1j
    X = X.transpose(2, 1, 0)

    # Run unmix
    source_names = []
    V = []
    for j, (target, unmix) in enumerate(models.items()):
        unmix.transform = model.NoOp()
        Vj = unmix(M_unfolded.clone().to(device)).cpu().detach().numpy()
        if softmask:
            # only exponentiate if we use softmask
            Vj = Vj**alpha
        # output is nb_frames, nb_samples, nb_channels, nb_bins
        V.append(Vj)  # remove sample dim
        source_names += [target]

    V = np.array(V)
    V = V.transpose(0, 2, 1, 3, 4)
    V = V.reshape(V.shape[0], -1, *V.shape[3:])
    V = V.transpose(1, 3, 2, 0)
    V = V[:X.shape[0], ...]
    if nb_sources == 1:
        V = norbert.residual(V, X, alpha)
        source_names += ['accompaniment']

    Y = norbert.wiener(V, X, niter, softmask=softmask,
                       final_smoothing=final_smoothing)

    estimates = {}
    for j, name in enumerate(source_names):
        audio_hat = istft(
            Y[..., j].T,
            n_fft=st_model.stft.n_fft,
            n_hopsize=st_model.stft.n_hop
        )
        estimates[name] = audio_hat.T

    return estimates


def separate(audio, models, params, niter=0, softmask=0, alpha=1,
             final_smoothing=0):
    # for now only check the first model, as they are assumed to be the same
    nb_sources = len(models)
    st_model = models[list(models.keys())[0]]

    audio_torch = torch.tensor(audio.T[None, ...]).float().to(device)
    # get complex STFT from torch
    X = st_model.stft(audio_torch).detach().numpy()
    # convert to complex numpy type
    X = X[..., 0] + X[..., 1]*1j
    X = X[0].transpose(2, 1, 0)
    nb_frames_X, nb_bins_X, nb_channels_X = X.shape
    source_names = []
    V = []
    for j, (target, unmix) in enumerate(models.items()):
        Vj = unmix(audio_torch).cpu().detach().numpy()
        if softmask:
            # only exponentiate the model if we use softmask
            Vj = Vj**alpha
        # output is nb_frames, nb_samples, nb_channels, nb_bins
        V.append(Vj[:, 0, ...])  # remove sample dim
        source_names += [target]

    V = np.transpose(np.array(V), (1, 3, 2, 0))

    if nb_sources == 1:
        V = norbert.residual(V, X, alpha)
        source_names += ['accompaniment']

    Y = norbert.wiener(V, X, niter, softmask=softmask,
                       final_smoothing=final_smoothing)

    estimates = {}
    for j, name in enumerate(source_names):
        audio_hat = istft(
            Y[..., j].T,
            n_fft=st_model.stft.n_fft,
            n_hopsize=st_model.stft.n_hop
        )
        estimates[name] = audio_hat.T

    return estimates


if __name__ == '__main__':
    # Training settings
    parser = argparse.ArgumentParser(description='OSU Inference')

    parser.add_argument(
        'modeldir',
        type=str,
        default=".",
        help='path to models'
    )

    parser.add_argument(
        '--targets',
        nargs='+',
        type=str,
        help='provide targets to be processed. \
              If none, all available targets will be computed'
    )

    parser.add_argument(
        '--outdir',
        type=str,
        help='Results path where audio evaluation results are stored'
    )

    parser.add_argument(
        '--evaldir',
        type=str,
        help='Results path for museval estimates'
    )

    parser.add_argument(
        '--input',
        type=str,
        nargs='+',
        help='List of paths to wav files. '
             'If not provided, will process the MUSDB18'
    )

    parser.add_argument(
        '--softmask',
        dest='softmask',
        action='store_true',
        help=('will use mixture phase with spectrogram'
              'estimates, if enabled')
    )

    parser.add_argument(
        '--niter',
        type=int,
        default=0,
        help='number of iterations for refining results.'
    )

    parser.add_argument(
        '--alpha',
        type=int,
        default=1,
        help='exponent in case of softmask separation'
    )

    parser.add_argument(
        '--samplerate',
        type=int,
        default=44100,
        help='model samplerate'
    )

    parser.add_argument(
        '--final-smoothing',
        type=int,
        default=1,
        help=('final smoothing of estimates. Reduces distortion, adds '
              'interference')
    )

    args = parser.parse_args()

    models, params = load_models(args.modeldir, args.targets)

    for input_file in args.input:
        if not args.outdir:
            outdir = Path(
                Path(input_file).stem + '_' + Path(args.modeldir).stem
            )
        else:
            outdir = Path(args.outdir)

        print('Processing ', input_file)
        # handling an input audio path
        audio, rate = sf.read(input_file, always_2d=True)
        # todo: implement other sample rates
<<<<<<< HEAD

        if rate != args.samplerate:
            audio = resampy.resample(audio, rate, args.samplerate, axis=0)

        if audio.shape[1] == 1:
            # if we have mono, let's duplicate it
            audio = np.repeat(audio, 2, axis=1)

        estimates = separate_chunked(
=======
        audio = resampy.resample(audio, rate, args.samplerate, axis=0)
        # audio = np.repeat(audio, 2, 1)
        estimates = separate(
>>>>>>> a6c31fab
            audio,
            models,
            params,
            niter=args.niter,
            alpha=args.alpha,
            softmask=args.softmask,
            final_smoothing=args.final_smoothing
        )
        outdir.mkdir(exist_ok=True)
        for target in estimates:
            sf.write(
                outdir / Path(target).with_suffix('.wav'),
                estimates[target],
                args.samplerate
            )<|MERGE_RESOLUTION|>--- conflicted
+++ resolved
@@ -277,7 +277,6 @@
         # handling an input audio path
         audio, rate = sf.read(input_file, always_2d=True)
         # todo: implement other sample rates
-<<<<<<< HEAD
 
         if rate != args.samplerate:
             audio = resampy.resample(audio, rate, args.samplerate, axis=0)
@@ -287,11 +286,6 @@
             audio = np.repeat(audio, 2, axis=1)
 
         estimates = separate_chunked(
-=======
-        audio = resampy.resample(audio, rate, args.samplerate, axis=0)
-        # audio = np.repeat(audio, 2, 1)
-        estimates = separate(
->>>>>>> a6c31fab
             audio,
             models,
             params,
